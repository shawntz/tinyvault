--- conflicted
+++ resolved
@@ -469,17 +469,6 @@
     # Handle CORS preflight
     if request.method == 'OPTIONS':
         logger.info("=== PRIVILEGED UNWRAP OPTIONS (preflight) ===")
-<<<<<<< HEAD
-        origin = request.headers.get('Origin', '')
-        sanitized_origin = origin.replace('\r', '').replace('\n', '')
-        logger.info(f"Origin: {sanitized_origin}")
-        acr_headers = request.headers.get('Access-Control-Request-Headers', '')
-        sanitized_acr_headers = acr_headers.replace('\r', '').replace('\n', '')
-        logger.info(f"Access-Control-Request-Headers: {sanitized_acr_headers}")
-        response = jsonify({})
-        # origin already fetched above; reuse it here
-        if 'google.com' in origin:
-=======
         origin_val = request.headers.get('Origin', '')
         origin_val = origin_val.replace('\r', '').replace('\n', '')
         logger.info(f"Origin: {origin_val}")
@@ -495,7 +484,6 @@
         except ValueError:
             host = None
         if host == "google.com" or (host and host.endswith(".google.com")):
->>>>>>> 5b199302
             response.headers['Access-Control-Allow-Origin'] = origin
             response.headers['Access-Control-Allow-Methods'] = 'POST, OPTIONS'
             requested_headers = request.headers.get('Access-Control-Request-Headers', '')
