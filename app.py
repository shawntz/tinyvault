"""
Google Workspace Client-Side Encryption (CSE) KACLS Endpoint
Implements the Key Access Control List Service for Google Workspace encryption
"""
import os
import logging
from flask import Flask, request, jsonify
from flask_cors import CORS
from functools import wraps
from urllib.parse import urlparse
from kms_service import KMSService
from auth import verify_service_account, verify_okta_token, verify_workspace_token

# Configure logging
logging.basicConfig(level=logging.INFO)
logger = logging.getLogger(__name__)

app = Flask(__name__)

# Enable CORS for Google Workspace CSE
# Google requires CORS to access from multiple Google domains
CORS(app,
     resources={
         r"/*": {
             "origins": [
                 "https://admin.google.com",
                 "https://client-side-encryption.google.com",
                 "https://mail.google.com",
                 "https://drive.google.com",
                 "https://docs.google.com",
                 "https://calendar.google.com",
                 "https://meet.google.com"
             ],
             "methods": ["GET", "POST", "OPTIONS"],
             "allow_headers": ["Content-Type", "Authorization", "X-Requested-With"],
             "expose_headers": ["Content-Type"],
             "supports_credentials": True
         }
     })

# Log all incoming requests early
@app.before_request
def log_incoming_request():
    try:
        logger.info(f">>> {request.method} {request.path} Origin={request.headers.get('Origin', '')}")
    except Exception as e:
        logger.error(f"Failed to log incoming request: {e}")

# Attach CORS headers to all responses when appropriate
@app.after_request
def apply_cors_on_response(response):
    try:
        return add_cors_headers(response)
    except Exception:
        return response

# Initialize KMS service
kms_service = KMSService(
    project_id=os.environ.get('GCP_PROJECT_ID'),
    location_id=os.environ.get('KMS_LOCATION', 'us-central1'),
    key_ring_id=os.environ.get('KMS_KEYRING', 'cse-keyring'),
    key_id=os.environ.get('KMS_KEY', 'cse-key')
)


def require_auth(f):
    """Decorator to verify Google service account authentication"""
    @wraps(f)
    def decorated_function(*args, **kwargs):
        auth_header = request.headers.get('Authorization', '')

        if not auth_header.startswith('Bearer '):
            logger.warning("Missing or invalid authorization header")
            return jsonify({'error': 'Unauthorized'}), 401

        token = auth_header.split('Bearer ')[1]

        try:
            # Verify the token and get user info
            user_email = verify_service_account(token)
            request.user_email = user_email
            logger.info(f"Authenticated request from {user_email}")
        except Exception as e:
            logger.error(f"Authentication failed: {str(e)}")
            return jsonify({'error': 'Unauthorized'}), 401

        return f(*args, **kwargs)

    return decorated_function


def add_cors_headers(response):
    """
    Attach CORS headers for Google CSE callers, including on error responses.
    """
    origin = request.headers.get('Origin', '')
    hostname = urlparse(origin).hostname or None
    if hostname and hostname.endswith('.google.com'):
        response.headers['Access-Control-Allow-Origin'] = origin
        response.headers['Access-Control-Allow-Methods'] = 'POST, OPTIONS'
        requested_headers = request.headers.get('Access-Control-Request-Headers', '')
        response.headers['Access-Control-Allow-Headers'] = requested_headers or 'Content-Type, Authorization, X-Requested-With'
        response.headers['Access-Control-Max-Age'] = '3600'
        response.headers['Access-Control-Allow-Credentials'] = 'true'
    return response


@app.route('/', methods=['GET'])
def root():
    """Root endpoint - Service information"""
    return jsonify({
        'service': 'TinyVault KACLS',
        'description': 'Google Workspace Client-Side Encryption Key Service',
        'version': '1.0',
        'endpoints': {
            'health': '/health',
            'status': '/status',
            'wrap': '/v1/wrap',
            'unwrap': '/v1/unwrap',
            'privileged_unwrap': '/v1/privileged_unwrap'
        }
    }), 200


@app.route('/health', methods=['GET'])
def health():
    """Health check endpoint"""
    return jsonify({'status': 'healthy'}), 200


@app.route('/status', methods=['GET'])
def status():
    """Status endpoint for Google Workspace CSE discovery"""
    return jsonify({
        'server_type': 'KACLS',
        'vendor_id': 'TinyVault',
        'version': '1.0',
        'name': 'TinyVault KACLS',
        'operations_supported': [
            'wrap',
            'unwrap',
            'privilegedunwrap',
            'keys:wrap',
            'keys:unwrap'
        ]
    }), 200


@app.route('/.well-known/cse-configuration', methods=['GET'])
def cse_configuration():
    """CSE configuration endpoint for identity provider discovery"""
    # Identity provider configuration from environment variables
    # Supports both Google Identity and third-party IdPs (like Okta)
    idp_name = os.environ.get('IDP_NAME', 'Google')
    client_id = os.environ.get('IDP_CLIENT_ID', '')
    discovery_uri = os.environ.get('IDP_DISCOVERY_URI', 'https://accounts.google.com/.well-known/openid-configuration')
    audience = os.environ.get('IDP_AUDIENCE', 'cse-authorization')

    return jsonify({
        'name': idp_name,
        'client_id': client_id,
        'discovery_uri': discovery_uri,
        'audience': audience
    }), 200


@app.route('/wrap', methods=['POST', 'OPTIONS'])
@app.route('/v1/wrap', methods=['POST', 'OPTIONS'])
@app.route('/keys:wrap', methods=['POST', 'OPTIONS'])
@app.route('/v1/keys:wrap', methods=['POST', 'OPTIONS'])
def wrap_key():
    """
    Wrap a data encryption key (DEK) using the master key in KMS

    Request format from Google Workspace:
    {
        "key": "<base64-encoded-plaintext-DEK>",
        "authorization": {
            "resource_name": "<resource-identifier>",
            "user_email": "<user-email>"
        }
    }
    """
    # Handle CORS preflight
    if request.method == 'OPTIONS':
        logger.info("=== WRAP OPTIONS (preflight) ===")
<<<<<<< HEAD
        origin_header = request.headers.get('Origin', '')
        safe_origin_header = origin_header.replace('\r\n', '').replace('\r', '').replace('\n', '')
        logger.info(f"Origin: {safe_origin_header}")
        acrh_header = request.headers.get('Access-Control-Request-Headers', '')
        safe_acrh_header = acrh_header.replace('\r\n', '').replace('\r', '').replace('\n', '')
        logger.info(f"Access-Control-Request-Headers: {safe_acrh_header}")
=======
        sanitized_origin = re.sub(r'[\r\n]+', '', request.headers.get('Origin', ''))
        logger.info(f"Origin: {sanitized_origin}")
        # Remove all non-printable/control characters to prevent log injection
        sanitized_headers = re.sub(r'[^\x20-\x7E]', '', request.headers.get('Access-Control-Request-Headers', ''))
        logger.info(f"Access-Control-Request-Headers: {sanitized_headers}")
>>>>>>> 1e8ebc45
        response = jsonify({})
        origin = request.headers.get('Origin', '')
        host = ''
        if origin:
            parsed = urlparse(origin)
            if parsed.hostname is None:
                logger.warning(f"Malformed or missing hostname in Origin header: '{origin}'")
            else:
                host = parsed.hostname
        if host == 'google.com' or host.endswith('.google.com'):
            response.headers['Access-Control-Allow-Origin'] = origin
            response.headers['Access-Control-Allow-Methods'] = 'POST, OPTIONS'
            # Echo requested headers to satisfy browser CORS checks
            requested_headers = request.headers.get('Access-Control-Request-Headers', '')
            response.headers['Access-Control-Allow-Headers'] = requested_headers or 'Content-Type, Authorization, X-Requested-With'
            response.headers['Access-Control-Max-Age'] = '3600'
            response.headers['Access-Control-Allow-Credentials'] = 'true'
        return response, 200

    # Log request for debugging
    logger.info(f"=== WRAP REQUEST ===")
    sanitized_headers = {k: v.replace('\r', '').replace('\n', '') for k, v in request.headers.items()}
    logger.info(f"Headers: {sanitized_headers}")
    origin_val = request.headers.get('Origin', 'No origin header')
    origin_val = origin_val.replace('\r', '').replace('\n', '')
    logger.info(f"Request origin: {origin_val}")

    try:
        data = request.get_json()
        if data:
            # Sanitize keys to prevent log injection (CR/LF). See Security Alert: LOG-INJECTION-CRLF.
            safe_keys = [str(key).replace('\r', '').replace('\n', '') for key in data.keys()]
            logger.info("Request body keys: %s", safe_keys)
        else:
            logger.info("Request body keys: None")
        if data:
            # Sanitize 'authorization' user input before logging to avoid log injection
            authorization = data.get('authorization', 'None')
            if not isinstance(authorization, str):
                authorization = str(authorization)
            safe_auth = authorization.replace('\r', '').replace('\n', '')
            logger.info(f"Full request body (excluding sensitive key): {{'authentication': '***', 'authorization': {safe_auth}, 'key': '[REDACTED]'}}")
            authorization = data.get('authorization', None)
            if isinstance(authorization, dict):
                # Log only the keys of the authorization dict to avoid sensitive data
                safe_auth = {k: '[REDACTED]' for k in authorization.keys()}
            elif isinstance(authorization, str):
                # Remove newlines and carriage returns to prevent log injection
                safe_auth = authorization.replace('\r', '').replace('\n', '')
            else:
                safe_auth = str(authorization)
            logger.info(f"Full request body (excluding sensitive key): {{'authentication': '***', 'authorization': {safe_auth}, 'key': '[REDACTED]'}}")

        if not data or 'key' not in data:
            return jsonify({'error': 'Missing key in request'}), 400

        # Validate authentication token (from Okta IdP)
        authentication_token = data.get('authentication', '')
        if not authentication_token:
            logger.warning("No authentication token provided")
            return jsonify({'error': 'Authentication required'}), 401

        try:
            # Verify the Okta JWT token
            user_info = verify_okta_token(authentication_token)
            user_email = user_info['user_email']
            logger.info(f"Authenticated user: {user_email}")
        except Exception as e:
            logger.error(f"Authentication failed: {str(e)}")
            return jsonify({'error': 'Unauthorized'}), 401

        # Check authorization (optional - can be used for access control)
        # The authorization token can be used to determine if this specific user
        # should have access to this specific resource, but for single-user setup
        # we just verify the user is authenticated

        plaintext_dek = data['key']

        # Wrap the DEK using KMS
        wrapped_key = kms_service.wrap(plaintext_dek)

        # Include both camelCase and snake_case for client compatibility
        response_data = {
            'wrappedKey': wrapped_key,
            'wrapped_key': wrapped_key,
            'status': 'success'
        }
        logger.info(f"Returning wrap response: wrappedKey length={len(wrapped_key)} chars")
        logger.info(f"Response JSON: {response_data}")

        # Create response with explicit headers for Google CSE
        response = jsonify(response_data)
        response.status_code = 200
        response.headers['Content-Type'] = 'application/json'

        # Explicitly set CORS headers to ensure they're present
        origin = request.headers.get('Origin', '')
        if 'google.com' in origin:
            response.headers['Access-Control-Allow-Origin'] = origin
            response.headers['Access-Control-Allow-Methods'] = 'POST, OPTIONS'
            requested_headers = request.headers.get('Access-Control-Request-Headers', '')
            response.headers['Access-Control-Allow-Headers'] = requested_headers or 'Content-Type, Authorization, X-Requested-With'
            response.headers['Access-Control-Max-Age'] = '3600'
            response.headers['Access-Control-Allow-Credentials'] = 'true'

        logger.info(f"Wrap response headers: {dict(response.headers)}")
        logger.info(f"=== WRAP COMPLETE - waiting for unwrap request ===")

        return response

    except Exception as e:
        logger.error(f"Wrap operation failed: {str(e)}", exc_info=True)
        response = jsonify({'error': 'Internal server error'})
        response.status_code = 500
        response.headers['Content-Type'] = 'application/json'
        return add_cors_headers(response)


@app.route('/unwrap', methods=['POST', 'OPTIONS'])
@app.route('/v1/unwrap', methods=['POST', 'OPTIONS'])
@app.route('/keys:unwrap', methods=['POST', 'OPTIONS'])
@app.route('/v1/keys:unwrap', methods=['POST', 'OPTIONS'])
def unwrap_key():
    """
    Unwrap a data encryption key (DEK) using the master key in KMS

    Request format from Google Workspace:
    {
        "wrappedKey": "<base64-encoded-wrapped-DEK>",
        "authorization": {
            "resource_name": "<resource-identifier>",
            "user_email": "<user-email>"
        }
    }
    """
    # Handle CORS preflight
    if request.method == 'OPTIONS':
        logger.info("=== UNWRAP OPTIONS (preflight) ===")
        logger.info(f"Origin: {request.headers.get('Origin', '')}")
        logger.info(f"Access-Control-Request-Headers: {request.headers.get('Access-Control-Request-Headers', '')}")
        response = jsonify({})
        origin = request.headers.get('Origin', '')
        parsed = urlparse(origin)
        host = (parsed.hostname or '').lower().rstrip('.')
        # Only allow origins that are google.com or subdomains of google.com, and require HTTPS scheme
        if parsed.scheme == 'https' and host and (host == "google.com" or host.endswith(".google.com")):
            response.headers['Access-Control-Allow-Origin'] = origin
            response.headers['Vary'] = 'Origin'
            response.headers['Access-Control-Allow-Methods'] = 'POST, OPTIONS'
            requested_headers = request.headers.get('Access-Control-Request-Headers', '')
            response.headers['Access-Control-Allow-Headers'] = requested_headers or 'Content-Type, Authorization, X-Requested-With'
            response.headers['Access-Control-Max-Age'] = '3600'
            response.headers['Access-Control-Allow-Credentials'] = 'true'
        return response, 200

    # Log request for debugging
    logger.info(f"=== UNWRAP REQUEST ===")
    # Redact sensitive headers and sanitize values before logging
    safe_headers = {k: ('<redacted>' if k.lower() in {'authorization','cookie','set-cookie'} else str(v).replace('\r','').replace('\n','')) for k, v in request.headers.items()}
    logger.info(f"Headers: {safe_headers}")
    origin_val = request.headers.get('Origin', 'No origin header')
    origin_val = origin_val.replace('\r', '').replace('\n', '')
    logger.info("Request origin: %s", origin_val)
    sanitized_headers = { 
        k.replace('\r', '').replace('\n', ''): v.replace('\r', '').replace('\n', '') 
        for k, v in dict(request.headers).items() 
    }
    logger.info(f"Headers: {sanitized_headers}")
    logger.info(f"Request origin: {request.headers.get('Origin', 'No origin header')}")

    try:
        data = request.get_json()
        logger.info(f"Request body keys: {data.keys() if data else 'None'}")
        def sanitize_for_log(obj):
            if isinstance(obj, dict):
                return {k: sanitize_for_log(v) for k, v in obj.items()}
            elif isinstance(obj, list):
                return [sanitize_for_log(v) for v in obj]
            elif isinstance(obj, str):
                # Remove CR and LF characters and any non-printable ascii control chars
                return re.sub(r'[\r\n\x00-\x1F\x7F]', '', obj)
            else:
                return obj
        if data:
            authorization_sanitized = sanitize_for_log(data.get('authorization', 'None'))
            logger.info(f"Full request body (excluding sensitive key): {{'authentication': '***', 'authorization': {authorization_sanitized}, 'wrappedKey': '[REDACTED]'}}")
        # Accept both camelCase and snake_case for wrapped key field
        has_wrapped_camel = bool(data and 'wrappedKey' in data)
        has_wrapped_snake = bool(data and 'wrapped_key' in data)

        if not data or (not has_wrapped_camel and not has_wrapped_snake):
            sanitized_keys = (
                ', '.join([repr(k) for k in data.keys()])
                if data else 'None'
            )
            logger.warning(f"Missing wrapped key in request body. Keys present: {sanitized_keys}")
            resp = jsonify({'error': 'Missing wrappedKey/wrapped_key in request'})
            resp.status_code = 400
            resp.headers['Content-Type'] = 'application/json'
            return add_cors_headers(resp)

        # Validate authentication tokens: prefer Okta, fall back to Google authorization token
        authentication_token = data.get('authentication', '')
        authorization_token = data.get('authorization', '')

        user_email = ''
        authenticated = False

        if authentication_token:
            try:
                user_info = verify_okta_token(authentication_token)
                user_email = user_info['user_email']
                authenticated = True
                logger.info(f"Authenticated via Okta: {user_email}")
            except Exception as e:
                logger.warning(f"Okta authentication failed, will attempt Google authorization fallback: {str(e)}")
        else:
            logger.warning("No Okta authentication token provided; attempting Google authorization fallback")

        if not authenticated:
            if authorization_token:
                try:
                    expected_aud = os.environ.get('IDP_AUDIENCE', 'cse-authorization')
                    ws_info = verify_workspace_token(authorization_token, expected_audience=expected_aud)
                    user_email = ws_info.get('user_email', '')
                    logger.info(f"Authenticated via Google authorization token: {user_email}")
                except Exception as e:
                    logger.error(f"Google authorization token validation failed: {str(e)}")
                    resp = jsonify({'error': 'Unauthorized'})
                    resp.status_code = 401
                    resp.headers['Content-Type'] = 'application/json'
                    return add_cors_headers(resp)
            else:
                logger.error("Neither Okta authentication nor Google authorization token provided")
                resp = jsonify({'error': 'Authentication required'})
                resp.status_code = 401
                resp.headers['Content-Type'] = 'application/json'
                return add_cors_headers(resp)

        # Proceed with unwrap
        wrapped_key = data['wrappedKey'] if has_wrapped_camel else data['wrapped_key']
        logger.info(f"Unwrap payload received: wrapped_key length={len(wrapped_key) if isinstance(wrapped_key, str) else 'n/a'}")
        plaintext_key = kms_service.unwrap(wrapped_key)

        response = jsonify({'key': plaintext_key, 'status': 'success'})
        response.status_code = 200
        response.headers['Content-Type'] = 'application/json'
        response = add_cors_headers(response)
        logger.info(f"Unwrap response headers: {dict(response.headers)}")
        return response

    except Exception as e:
        logger.error(f"Unwrap operation failed: {str(e)}", exc_info=True)
        resp = jsonify({'error': 'An internal error has occurred.'})
        resp.status_code = 500
        resp.headers['Content-Type'] = 'application/json'
        return add_cors_headers(resp)


@app.route('/privileged_unwrap', methods=['POST', 'OPTIONS'])
@app.route('/v1/privileged_unwrap', methods=['POST', 'OPTIONS'])
def privileged_unwrap():
    """
    Privileged unwrap for admin access or audit scenarios
    This allows unwrapping without normal authorization checks
    """
    # Handle CORS preflight
    if request.method == 'OPTIONS':
        logger.info("=== PRIVILEGED UNWRAP OPTIONS (preflight) ===")
        logger.info(f"Origin: {request.headers.get('Origin', '')}")
        logger.info(f"Access-Control-Request-Headers: {request.headers.get('Access-Control-Request-Headers', '')}")
        response = jsonify({})
        origin = request.headers.get('Origin', '')
        # Only allow CORS from google.com or its subdomains
        try:
            parsed = urlparse(origin)
            host = parsed.hostname
        except ValueError:
            host = None
        if host == "google.com" or (host and host.endswith(".google.com")):
            response.headers['Access-Control-Allow-Origin'] = origin
            response.headers['Access-Control-Allow-Methods'] = 'POST, OPTIONS'
            requested_headers = request.headers.get('Access-Control-Request-Headers', '')
            response.headers['Access-Control-Allow-Headers'] = requested_headers or 'Content-Type, Authorization, X-Requested-With'
            response.headers['Access-Control-Max-Age'] = '3600'
            response.headers['Access-Control-Allow-Credentials'] = 'true'
        return response, 200

    # Log request for debugging
    logger.info(f"=== PRIVILEGED UNWRAP REQUEST ===")

    try:
        data = request.get_json()

        if not data or 'wrappedKey' not in data:
            resp = jsonify({'error': 'Missing wrappedKey in request'})
            resp.status_code = 400
            resp.headers['Content-Type'] = 'application/json'
            return add_cors_headers(resp)

        # Validate authentication token (from Okta IdP)
        authentication_token = data.get('authentication', '')
        if not authentication_token:
            logger.warning("No authentication token provided for privileged unwrap")
            resp = jsonify({'error': 'Authentication required'})
            resp.status_code = 401
            resp.headers['Content-Type'] = 'application/json'
            return add_cors_headers(resp)

        try:
            # Verify the Okta JWT token
            user_info = verify_okta_token(authentication_token)
            user_email = user_info['user_email']
            if isinstance(user_email, str):
                user_email = user_email.replace('\r', '').replace('\n', '')
            else:
                user_email = str(user_email).replace('\r', '').replace('\n', '')
            logger.info(f"Privileged unwrap - Authenticated user: {user_email}")
        except Exception as e:
            logger.error(f"Privileged unwrap authentication failed: {str(e)}")
            resp = jsonify({'error': 'Unauthorized'})
            resp.status_code = 401
            resp.headers['Content-Type'] = 'application/json'
            return add_cors_headers(resp)

        wrapped_key = data['wrappedKey']
        reason = data.get('reason', 'Admin access')
        # Sanitize user input to mitigate log injection
        if isinstance(reason, str):
            reason = reason.replace('\r', '').replace('\n', '')

        logger.warning(f"Privileged unwrap requested by {user_email}. Reason: {reason}")

        # For single user setup, privileged unwrap just uses same logic
        plaintext_key = kms_service.unwrap(wrapped_key)

        return jsonify({
            'key': plaintext_key
        }), 200

    except Exception as e:
        logger.error(f"Privileged unwrap operation failed: {str(e)}", exc_info=True)
        resp = jsonify({'error': 'Privileged unwrap operation failed.'})
        resp.status_code = 500
        resp.headers['Content-Type'] = 'application/json'
        return add_cors_headers(resp)


def is_authorized(user_email):
    """
    Check if user is authorized to access encrypted content
    For single user setup, check against allowed email(s)
    """
    allowed_emails = os.environ.get('ALLOWED_EMAILS', '').split(',')
    allowed_emails = [email.strip() for email in allowed_emails if email.strip()]

    # If no emails specified, allow all (not recommended for production)
    if not allowed_emails:
        logger.warning("No ALLOWED_EMAILS configured - allowing all users")
        return True

    return user_email in allowed_emails


@app.errorhandler(404)
def not_found(e):
    return jsonify({'error': 'Endpoint not found'}), 404


@app.errorhandler(500)
def internal_error(e):
    logger.error(f"Internal error: {str(e)}")
    return jsonify({'error': 'Internal server error'}), 500


if __name__ == '__main__':
    # For local development only
    port = int(os.environ.get('PORT', 8080))
    app.run(host='0.0.0.0', port=port, debug=False)<|MERGE_RESOLUTION|>--- conflicted
+++ resolved
@@ -184,20 +184,17 @@
     # Handle CORS preflight
     if request.method == 'OPTIONS':
         logger.info("=== WRAP OPTIONS (preflight) ===")
-<<<<<<< HEAD
         origin_header = request.headers.get('Origin', '')
         safe_origin_header = origin_header.replace('\r\n', '').replace('\r', '').replace('\n', '')
         logger.info(f"Origin: {safe_origin_header}")
         acrh_header = request.headers.get('Access-Control-Request-Headers', '')
         safe_acrh_header = acrh_header.replace('\r\n', '').replace('\r', '').replace('\n', '')
         logger.info(f"Access-Control-Request-Headers: {safe_acrh_header}")
-=======
         sanitized_origin = re.sub(r'[\r\n]+', '', request.headers.get('Origin', ''))
         logger.info(f"Origin: {sanitized_origin}")
         # Remove all non-printable/control characters to prevent log injection
         sanitized_headers = re.sub(r'[^\x20-\x7E]', '', request.headers.get('Access-Control-Request-Headers', ''))
         logger.info(f"Access-Control-Request-Headers: {sanitized_headers}")
->>>>>>> 1e8ebc45
         response = jsonify({})
         origin = request.headers.get('Origin', '')
         host = ''
