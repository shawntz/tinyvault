"""
Google Workspace Client-Side Encryption (CSE) KACLS Endpoint
Implements the Key Access Control List Service for Google Workspace encryption
"""
import os
import logging
from flask import Flask, request, jsonify
from flask_cors import CORS
from functools import wraps
from urllib.parse import urlparse
from kms_service import KMSService
from auth import verify_service_account, verify_okta_token, verify_workspace_token

# Configure logging
logging.basicConfig(level=logging.INFO)
logger = logging.getLogger(__name__)

app = Flask(__name__)

# Enable CORS for Google Workspace CSE
# Google requires CORS to access from multiple Google domains
CORS(app,
     resources={
         r"/*": {
             "origins": [
                 "https://admin.google.com",
                 "https://client-side-encryption.google.com",
                 "https://mail.google.com",
                 "https://drive.google.com",
                 "https://docs.google.com",
                 "https://calendar.google.com",
                 "https://meet.google.com"
             ],
             "methods": ["GET", "POST", "OPTIONS"],
             "allow_headers": ["Content-Type", "Authorization", "X-Requested-With"],
             "expose_headers": ["Content-Type"],
             "supports_credentials": True
         }
     })

# Log all incoming requests early
@app.before_request
def log_incoming_request():
    try:
        logger.info(f">>> {request.method} {request.path} Origin={request.headers.get('Origin', '')}")
    except Exception as e:
        logger.error(f"Failed to log incoming request: {e}")

# Attach CORS headers to all responses when appropriate
@app.after_request
def apply_cors_on_response(response):
    try:
        return add_cors_headers(response)
    except Exception:
        return response

# Initialize KMS service
kms_service = KMSService(
    project_id=os.environ.get('GCP_PROJECT_ID'),
    location_id=os.environ.get('KMS_LOCATION', 'us-central1'),
    key_ring_id=os.environ.get('KMS_KEYRING', 'cse-keyring'),
    key_id=os.environ.get('KMS_KEY', 'cse-key')
)


def require_auth(f):
    """Decorator to verify Google service account authentication"""
    @wraps(f)
    def decorated_function(*args, **kwargs):
        auth_header = request.headers.get('Authorization', '')

        if not auth_header.startswith('Bearer '):
            logger.warning("Missing or invalid authorization header")
            return jsonify({'error': 'Unauthorized'}), 401

        token = auth_header.split('Bearer ')[1]

        try:
            # Verify the token and get user info
            user_email = verify_service_account(token)
            request.user_email = user_email
            logger.info(f"Authenticated request from {user_email}")
        except Exception as e:
            logger.error(f"Authentication failed: {str(e)}")
            return jsonify({'error': 'Unauthorized'}), 401

        return f(*args, **kwargs)

    return decorated_function


def add_cors_headers(response):
    """
    Attach CORS headers for Google CSE callers, including on error responses.
    """
    origin = request.headers.get('Origin', '')
    hostname = urlparse(origin).hostname or None
    if hostname and hostname.endswith('.google.com'):
        response.headers['Access-Control-Allow-Origin'] = origin
        response.headers['Access-Control-Allow-Methods'] = 'POST, OPTIONS'
        requested_headers = request.headers.get('Access-Control-Request-Headers', '')
        response.headers['Access-Control-Allow-Headers'] = requested_headers or 'Content-Type, Authorization, X-Requested-With'
        response.headers['Access-Control-Max-Age'] = '3600'
        response.headers['Access-Control-Allow-Credentials'] = 'true'
    return response


@app.route('/', methods=['GET'])
def root():
    """Root endpoint - Service information"""
    return jsonify({
        'service': 'TinyVault KACLS',
        'description': 'Google Workspace Client-Side Encryption Key Service',
        'version': '1.0',
        'endpoints': {
            'health': '/health',
            'status': '/status',
            'wrap': '/v1/wrap',
            'unwrap': '/v1/unwrap',
            'privileged_unwrap': '/v1/privileged_unwrap'
        }
    }), 200


@app.route('/health', methods=['GET'])
def health():
    """Health check endpoint"""
    return jsonify({'status': 'healthy'}), 200


@app.route('/status', methods=['GET'])
def status():
    """Status endpoint for Google Workspace CSE discovery"""
    return jsonify({
        'server_type': 'KACLS',
        'vendor_id': 'TinyVault',
        'version': '1.0',
        'name': 'TinyVault KACLS',
        'operations_supported': [
            'wrap',
            'unwrap',
            'privilegedunwrap',
            'keys:wrap',
            'keys:unwrap'
        ]
    }), 200


@app.route('/.well-known/cse-configuration', methods=['GET'])
def cse_configuration():
    """CSE configuration endpoint for identity provider discovery"""
    # Identity provider configuration from environment variables
    # Supports both Google Identity and third-party IdPs (like Okta)
    idp_name = os.environ.get('IDP_NAME', 'Google')
    client_id = os.environ.get('IDP_CLIENT_ID', '')
    discovery_uri = os.environ.get('IDP_DISCOVERY_URI', 'https://accounts.google.com/.well-known/openid-configuration')
    audience = os.environ.get('IDP_AUDIENCE', 'cse-authorization')

    return jsonify({
        'name': idp_name,
        'client_id': client_id,
        'discovery_uri': discovery_uri,
        'audience': audience
    }), 200


@app.route('/wrap', methods=['POST', 'OPTIONS'])
@app.route('/v1/wrap', methods=['POST', 'OPTIONS'])
@app.route('/keys:wrap', methods=['POST', 'OPTIONS'])
@app.route('/v1/keys:wrap', methods=['POST', 'OPTIONS'])
def wrap_key():
    """
    Wrap a data encryption key (DEK) using the master key in KMS

    Request format from Google Workspace:
    {
        "key": "<base64-encoded-plaintext-DEK>",
        "authorization": {
            "resource_name": "<resource-identifier>",
            "user_email": "<user-email>"
        }
    }
    """
    # Handle CORS preflight
    if request.method == 'OPTIONS':
        logger.info("=== WRAP OPTIONS (preflight) ===")
        sanitized_origin = re.sub(r'[\r\n]+', '', request.headers.get('Origin', ''))
        logger.info(f"Origin: {sanitized_origin}")
        # Remove all non-printable/control characters to prevent log injection
        sanitized_headers = re.sub(r'[^\x20-\x7E]', '', request.headers.get('Access-Control-Request-Headers', ''))
        logger.info(f"Access-Control-Request-Headers: {sanitized_headers}")
        response = jsonify({})
        origin = request.headers.get('Origin', '')
        host = ''
        if origin:
            parsed = urlparse(origin)
            if parsed.hostname is None:
                logger.warning(f"Malformed or missing hostname in Origin header: '{origin}'")
            else:
                host = parsed.hostname
        if host == 'google.com' or host.endswith('.google.com'):
            response.headers['Access-Control-Allow-Origin'] = origin
            response.headers['Access-Control-Allow-Methods'] = 'POST, OPTIONS'
            # Echo requested headers to satisfy browser CORS checks
            requested_headers = request.headers.get('Access-Control-Request-Headers', '')
            response.headers['Access-Control-Allow-Headers'] = requested_headers or 'Content-Type, Authorization, X-Requested-With'
            response.headers['Access-Control-Max-Age'] = '3600'
            response.headers['Access-Control-Allow-Credentials'] = 'true'
        return response, 200

    # Log request for debugging
    logger.info(f"=== WRAP REQUEST ===")
    sanitized_headers = {k: v.replace('\r', '').replace('\n', '') for k, v in request.headers.items()}
    logger.info(f"Headers: {sanitized_headers}")
    origin_val = request.headers.get('Origin', 'No origin header')
    origin_val = origin_val.replace('\r', '').replace('\n', '')
    logger.info(f"Request origin: {origin_val}")

    try:
        data = request.get_json()
        if data:
            # Sanitize keys to prevent log injection (CR/LF). See Security Alert: LOG-INJECTION-CRLF.
            safe_keys = [str(key).replace('\r', '').replace('\n', '') for key in data.keys()]
            logger.info("Request body keys: %s", safe_keys)
        else:
            logger.info("Request body keys: None")
        if data:
            # Sanitize 'authorization' user input before logging to avoid log injection
            authorization = data.get('authorization', 'None')
            if not isinstance(authorization, str):
                authorization = str(authorization)
            safe_auth = authorization.replace('\r', '').replace('\n', '')
            logger.info(f"Full request body (excluding sensitive key): {{'authentication': '***', 'authorization': {safe_auth}, 'key': '[REDACTED]'}}")
            authorization = data.get('authorization', None)
            if isinstance(authorization, dict):
                # Log only the keys of the authorization dict to avoid sensitive data
                safe_auth = {k: '[REDACTED]' for k in authorization.keys()}
            elif isinstance(authorization, str):
                # Remove newlines and carriage returns to prevent log injection
                safe_auth = authorization.replace('\r', '').replace('\n', '')
            else:
                safe_auth = str(authorization)
            logger.info(f"Full request body (excluding sensitive key): {{'authentication': '***', 'authorization': {safe_auth}, 'key': '[REDACTED]'}}")

        if not data or 'key' not in data:
            return jsonify({'error': 'Missing key in request'}), 400

        # Validate authentication token (from Okta IdP)
        authentication_token = data.get('authentication', '')
        if not authentication_token:
            logger.warning("No authentication token provided")
            return jsonify({'error': 'Authentication required'}), 401

        try:
            # Verify the Okta JWT token
            user_info = verify_okta_token(authentication_token)
            user_email = user_info['user_email']
            logger.info(f"Authenticated user: {user_email}")
        except Exception as e:
            logger.error(f"Authentication failed: {str(e)}")
            return jsonify({'error': 'Unauthorized'}), 401

        # Check authorization (optional - can be used for access control)
        # The authorization token can be used to determine if this specific user
        # should have access to this specific resource, but for single-user setup
        # we just verify the user is authenticated

        plaintext_dek = data['key']

        # Wrap the DEK using KMS
        wrapped_key = kms_service.wrap(plaintext_dek)

        # Include both camelCase and snake_case for client compatibility
        response_data = {
            'wrappedKey': wrapped_key,
            'wrapped_key': wrapped_key,
            'status': 'success'
        }
        logger.info(f"Returning wrap response: wrappedKey length={len(wrapped_key)} chars")
        logger.info(f"Response JSON: {response_data}")

        # Create response with explicit headers for Google CSE
        response = jsonify(response_data)
        response.status_code = 200
        response.headers['Content-Type'] = 'application/json'

        # Explicitly set CORS headers to ensure they're present
        origin = request.headers.get('Origin', '')
        if 'google.com' in origin:
            response.headers['Access-Control-Allow-Origin'] = origin
            response.headers['Access-Control-Allow-Methods'] = 'POST, OPTIONS'
            requested_headers = request.headers.get('Access-Control-Request-Headers', '')
            response.headers['Access-Control-Allow-Headers'] = requested_headers or 'Content-Type, Authorization, X-Requested-With'
            response.headers['Access-Control-Max-Age'] = '3600'
            response.headers['Access-Control-Allow-Credentials'] = 'true'

        logger.info(f"Wrap response headers: {dict(response.headers)}")
        logger.info(f"=== WRAP COMPLETE - waiting for unwrap request ===")

        return response

    except Exception as e:
        logger.error(f"Wrap operation failed: {str(e)}", exc_info=True)
        response = jsonify({'error': 'Internal server error'})
        response.status_code = 500
        response.headers['Content-Type'] = 'application/json'
        return add_cors_headers(response)


@app.route('/unwrap', methods=['POST', 'OPTIONS'])
@app.route('/v1/unwrap', methods=['POST', 'OPTIONS'])
@app.route('/keys:unwrap', methods=['POST', 'OPTIONS'])
@app.route('/v1/keys:unwrap', methods=['POST', 'OPTIONS'])
def unwrap_key():
    """
    Unwrap a data encryption key (DEK) using the master key in KMS

    Request format from Google Workspace:
    {
        "wrappedKey": "<base64-encoded-wrapped-DEK>",
        "authorization": {
            "resource_name": "<resource-identifier>",
            "user_email": "<user-email>"
        }
    }
    """
    # Handle CORS preflight
    if request.method == 'OPTIONS':
        logger.info("=== UNWRAP OPTIONS (preflight) ===")
        origin = request.headers.get('Origin', '')
<<<<<<< HEAD
        sanitized_origin = origin.replace('\r', '').replace('\n', '')
        logger.info(f"Origin: {sanitized_origin}")
        acrh = request.headers.get('Access-Control-Request-Headers', '')
        sanitized_acrh = acrh.replace('\r\n', '').replace('\r', '').replace('\n', '')
        logger.info(f"Access-Control-Request-Headers: {sanitized_acrh}")
        response = jsonify({})
        # origin already assigned above; reuse it
        if 'google.com' in origin:
=======
        parsed = urlparse(origin)
        host = (parsed.hostname or '').lower().rstrip('.')
        # Only allow origins that are google.com or subdomains of google.com, and require HTTPS scheme
        if parsed.scheme == 'https' and host and (host == "google.com" or host.endswith(".google.com")):
>>>>>>> d6bb6207
            response.headers['Access-Control-Allow-Origin'] = origin
            response.headers['Vary'] = 'Origin'
            response.headers['Access-Control-Allow-Methods'] = 'POST, OPTIONS'
            requested_headers = request.headers.get('Access-Control-Request-Headers', '')
            response.headers['Access-Control-Allow-Headers'] = requested_headers or 'Content-Type, Authorization, X-Requested-With'
            response.headers['Access-Control-Max-Age'] = '3600'
            response.headers['Access-Control-Allow-Credentials'] = 'true'
        return response, 200

    # Log request for debugging
    logger.info(f"=== UNWRAP REQUEST ===")
    # Redact sensitive headers and sanitize values before logging
    safe_headers = {k: ('<redacted>' if k.lower() in {'authorization','cookie','set-cookie'} else str(v).replace('\r','').replace('\n','')) for k, v in request.headers.items()}
    logger.info(f"Headers: {safe_headers}")
    origin_val = request.headers.get('Origin', 'No origin header')
    origin_val = origin_val.replace('\r', '').replace('\n', '')
    logger.info("Request origin: %s", origin_val)
    sanitized_headers = { 
        k.replace('\r', '').replace('\n', ''): v.replace('\r', '').replace('\n', '') 
        for k, v in dict(request.headers).items() 
    }
    logger.info(f"Headers: {sanitized_headers}")
    logger.info(f"Request origin: {request.headers.get('Origin', 'No origin header')}")

    try:
        data = request.get_json()
        logger.info(f"Request body keys: {data.keys() if data else 'None'}")
        def sanitize_for_log(obj):
            if isinstance(obj, dict):
                return {k: sanitize_for_log(v) for k, v in obj.items()}
            elif isinstance(obj, list):
                return [sanitize_for_log(v) for v in obj]
            elif isinstance(obj, str):
                # Remove CR and LF characters and any non-printable ascii control chars
                return re.sub(r'[\r\n\x00-\x1F\x7F]', '', obj)
            else:
                return obj
        if data:
            authorization_sanitized = sanitize_for_log(data.get('authorization', 'None'))
            logger.info(f"Full request body (excluding sensitive key): {{'authentication': '***', 'authorization': {authorization_sanitized}, 'wrappedKey': '[REDACTED]'}}")
        # Accept both camelCase and snake_case for wrapped key field
        has_wrapped_camel = bool(data and 'wrappedKey' in data)
        has_wrapped_snake = bool(data and 'wrapped_key' in data)

        if not data or (not has_wrapped_camel and not has_wrapped_snake):
            logger.warning(f"Missing wrapped key in request body. Keys present: {list(data.keys()) if data else 'None'}")
            resp = jsonify({'error': 'Missing wrappedKey/wrapped_key in request'})
            resp.status_code = 400
            resp.headers['Content-Type'] = 'application/json'
            return add_cors_headers(resp)

        # Validate authentication tokens: prefer Okta, fall back to Google authorization token
        authentication_token = data.get('authentication', '')
        authorization_token = data.get('authorization', '')

        user_email = ''
        authenticated = False

        if authentication_token:
            try:
                user_info = verify_okta_token(authentication_token)
                user_email = user_info['user_email']
                authenticated = True
                logger.info(f"Authenticated via Okta: {user_email}")
            except Exception as e:
                logger.warning(f"Okta authentication failed, will attempt Google authorization fallback: {str(e)}")
        else:
            logger.warning("No Okta authentication token provided; attempting Google authorization fallback")

        if not authenticated:
            if authorization_token:
                try:
                    expected_aud = os.environ.get('IDP_AUDIENCE', 'cse-authorization')
                    ws_info = verify_workspace_token(authorization_token, expected_audience=expected_aud)
                    user_email = ws_info.get('user_email', '')
                    logger.info(f"Authenticated via Google authorization token: {user_email}")
                except Exception as e:
                    logger.error(f"Google authorization token validation failed: {str(e)}")
                    resp = jsonify({'error': 'Unauthorized'})
                    resp.status_code = 401
                    resp.headers['Content-Type'] = 'application/json'
                    return add_cors_headers(resp)
            else:
                logger.error("Neither Okta authentication nor Google authorization token provided")
                resp = jsonify({'error': 'Authentication required'})
                resp.status_code = 401
                resp.headers['Content-Type'] = 'application/json'
                return add_cors_headers(resp)

        # Proceed with unwrap
        wrapped_key = data['wrappedKey'] if has_wrapped_camel else data['wrapped_key']
        logger.info(f"Unwrap payload received: wrapped_key length={len(wrapped_key) if isinstance(wrapped_key, str) else 'n/a'}")
        plaintext_key = kms_service.unwrap(wrapped_key)

        response = jsonify({'key': plaintext_key, 'status': 'success'})
        response.status_code = 200
        response.headers['Content-Type'] = 'application/json'
        response = add_cors_headers(response)
        logger.info(f"Unwrap response headers: {dict(response.headers)}")
        return response

    except Exception as e:
        logger.error(f"Unwrap operation failed: {str(e)}", exc_info=True)
        resp = jsonify({'error': 'An internal error has occurred.'})
        resp.status_code = 500
        resp.headers['Content-Type'] = 'application/json'
        return add_cors_headers(resp)


@app.route('/privileged_unwrap', methods=['POST', 'OPTIONS'])
@app.route('/v1/privileged_unwrap', methods=['POST', 'OPTIONS'])
def privileged_unwrap():
    """
    Privileged unwrap for admin access or audit scenarios
    This allows unwrapping without normal authorization checks
    """
    # Handle CORS preflight
    if request.method == 'OPTIONS':
        logger.info("=== PRIVILEGED UNWRAP OPTIONS (preflight) ===")
        logger.info(f"Origin: {request.headers.get('Origin', '')}")
        logger.info(f"Access-Control-Request-Headers: {request.headers.get('Access-Control-Request-Headers', '')}")
        response = jsonify({})
        origin = request.headers.get('Origin', '')
        # Only allow CORS from google.com or its subdomains
        try:
            parsed = urlparse(origin)
            host = parsed.hostname
        except ValueError:
            host = None
        if host == "google.com" or (host and host.endswith(".google.com")):
            response.headers['Access-Control-Allow-Origin'] = origin
            response.headers['Access-Control-Allow-Methods'] = 'POST, OPTIONS'
            requested_headers = request.headers.get('Access-Control-Request-Headers', '')
            response.headers['Access-Control-Allow-Headers'] = requested_headers or 'Content-Type, Authorization, X-Requested-With'
            response.headers['Access-Control-Max-Age'] = '3600'
            response.headers['Access-Control-Allow-Credentials'] = 'true'
        return response, 200

    # Log request for debugging
    logger.info(f"=== PRIVILEGED UNWRAP REQUEST ===")

    try:
        data = request.get_json()

        if not data or 'wrappedKey' not in data:
            resp = jsonify({'error': 'Missing wrappedKey in request'})
            resp.status_code = 400
            resp.headers['Content-Type'] = 'application/json'
            return add_cors_headers(resp)

        # Validate authentication token (from Okta IdP)
        authentication_token = data.get('authentication', '')
        if not authentication_token:
            logger.warning("No authentication token provided for privileged unwrap")
            resp = jsonify({'error': 'Authentication required'})
            resp.status_code = 401
            resp.headers['Content-Type'] = 'application/json'
            return add_cors_headers(resp)

        try:
            # Verify the Okta JWT token
            user_info = verify_okta_token(authentication_token)
            user_email = user_info['user_email']
            if isinstance(user_email, str):
                user_email = user_email.replace('\r', '').replace('\n', '')
            else:
                user_email = str(user_email).replace('\r', '').replace('\n', '')
            logger.info(f"Privileged unwrap - Authenticated user: {user_email}")
        except Exception as e:
            logger.error(f"Privileged unwrap authentication failed: {str(e)}")
            resp = jsonify({'error': 'Unauthorized'})
            resp.status_code = 401
            resp.headers['Content-Type'] = 'application/json'
            return add_cors_headers(resp)

        wrapped_key = data['wrappedKey']
        reason = data.get('reason', 'Admin access')
        # Sanitize user input to mitigate log injection
        if isinstance(reason, str):
            reason = reason.replace('\r', '').replace('\n', '')

        logger.warning(f"Privileged unwrap requested by {user_email}. Reason: {reason}")

        # For single user setup, privileged unwrap just uses same logic
        plaintext_key = kms_service.unwrap(wrapped_key)

        return jsonify({
            'key': plaintext_key
        }), 200

    except Exception as e:
        logger.error(f"Privileged unwrap operation failed: {str(e)}", exc_info=True)
        resp = jsonify({'error': 'Privileged unwrap operation failed.'})
        resp.status_code = 500
        resp.headers['Content-Type'] = 'application/json'
        return add_cors_headers(resp)


def is_authorized(user_email):
    """
    Check if user is authorized to access encrypted content
    For single user setup, check against allowed email(s)
    """
    allowed_emails = os.environ.get('ALLOWED_EMAILS', '').split(',')
    allowed_emails = [email.strip() for email in allowed_emails if email.strip()]

    # If no emails specified, allow all (not recommended for production)
    if not allowed_emails:
        logger.warning("No ALLOWED_EMAILS configured - allowing all users")
        return True

    return user_email in allowed_emails


@app.errorhandler(404)
def not_found(e):
    return jsonify({'error': 'Endpoint not found'}), 404


@app.errorhandler(500)
def internal_error(e):
    logger.error(f"Internal error: {str(e)}")
    return jsonify({'error': 'Internal server error'}), 500


if __name__ == '__main__':
    # For local development only
    port = int(os.environ.get('PORT', 8080))
    app.run(host='0.0.0.0', port=port, debug=False)<|MERGE_RESOLUTION|>--- conflicted
+++ resolved
@@ -328,7 +328,6 @@
     if request.method == 'OPTIONS':
         logger.info("=== UNWRAP OPTIONS (preflight) ===")
         origin = request.headers.get('Origin', '')
-<<<<<<< HEAD
         sanitized_origin = origin.replace('\r', '').replace('\n', '')
         logger.info(f"Origin: {sanitized_origin}")
         acrh = request.headers.get('Access-Control-Request-Headers', '')
@@ -337,12 +336,10 @@
         response = jsonify({})
         # origin already assigned above; reuse it
         if 'google.com' in origin:
-=======
-        parsed = urlparse(origin)
-        host = (parsed.hostname or '').lower().rstrip('.')
+            parsed = urlparse(origin)
+            host = (parsed.hostname or '').lower().rstrip('.')
         # Only allow origins that are google.com or subdomains of google.com, and require HTTPS scheme
         if parsed.scheme == 'https' and host and (host == "google.com" or host.endswith(".google.com")):
->>>>>>> d6bb6207
             response.headers['Access-Control-Allow-Origin'] = origin
             response.headers['Vary'] = 'Origin'
             response.headers['Access-Control-Allow-Methods'] = 'POST, OPTIONS'
