--- conflicted
+++ resolved
@@ -333,14 +333,6 @@
     # Handle CORS preflight
     if request.method == 'OPTIONS':
         logger.info("=== UNWRAP OPTIONS (preflight) ===")
-<<<<<<< HEAD
-        logger.info(f"Origin: {request.headers.get('Origin', '')}")
-        acrh = request.headers.get('Access-Control-Request-Headers', '')
-        sanitized_acrh = acrh.replace('\r', '').replace('\n', '')
-        logger.info(f"Access-Control-Request-Headers: {sanitized_acrh}")
-        response = jsonify({})
-=======
->>>>>>> d4fe43ea
         origin = request.headers.get('Origin', '')
         sanitized_origin = origin.replace('\r', '').replace('\n', '')
         logger.info(f"Origin: {sanitized_origin}")
