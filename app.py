--- conflicted
+++ resolved
@@ -207,15 +207,11 @@
 
     # Log request for debugging
     logger.info(f"=== WRAP REQUEST ===")
-<<<<<<< HEAD
     sanitized_headers = {k: v.replace('\r', '').replace('\n', '') for k, v in request.headers.items()}
     logger.info(f"Headers: {sanitized_headers}")
     origin_val = request.headers.get('Origin', 'No origin header')
     origin_val = origin_val.replace('\r', '').replace('\n', '')
     logger.info(f"Request origin: {origin_val}")
-=======
-    logger.info(f"Request origin: {sanitized_headers.get('Origin', 'No origin header')}")
->>>>>>> 656e2f35
 
     try:
         data = request.get_json()
